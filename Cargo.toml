--- conflicted
+++ resolved
@@ -1,10 +1,6 @@
 [package]
 name = "payment-message"
-<<<<<<< HEAD
-version = "0.1.6"
-=======
 version = "0.1.5"
->>>>>>> 25f6235b
 edition = "2021"
 exclude = ["/xsd", "/xml", ".DS_Store", "/target", ".vscode", "generate.sh"]
 authors = ["Harishankar Narayanan <nharishankar@gmail.com>"]
