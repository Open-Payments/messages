--- conflicted
+++ resolved
@@ -31,26 +31,7 @@
 
     - name: Tag the repository with the crate version
       env:
-<<<<<<< HEAD
-        CARGO_REGISTRY_TOKEN: ${{ secrets.CRATES_IO_TOKEN }}
-
-    - name: Extract crate version from Cargo.toml
-      id: version
-      run: |
-        VERSION=$(grep '^version =' Cargo.toml | head -n 1 | cut -d '"' -f 2)
-        echo "VERSION=$VERSION" >> $GITHUB_ENV
-
-    - name: Configure Git for GitHub Actions
-      run: |
-        git config user.name "GitHub Actions"
-        git config user.email "actions@github.com"
-
-    - name: Tag the repository with the crate version and push
-      env:
-        GITHUB_PAT: ${{ secrets.GH_PAT }} 
-=======
         GITHUB_PAT: ${{ secrets.GH_PAT }}  # Use your PAT token here
->>>>>>> 25f6235b
       run: |
         git tag -a "v${{ env.VERSION }}" -m "Version ${{ env.VERSION }} release"
         git remote set-url origin https://$GITHUB_PAT@github.com/Open-Payments/messages.git
